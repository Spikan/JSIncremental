--- conflicted
+++ resolved
@@ -11,7 +11,6 @@
                 <table id="saveTable">
                     <tr>
                         <td>
-<<<<<<< HEAD
                 <button onclick="save()">Save Game</button>
                             </td>
                         <td>
@@ -19,15 +18,6 @@
                         </td>
                     </tr>
                     </table>
-=======
-                            <button onclick="save()">Save Game</button>
-                        </td>
-                        <td>
-                            <button onclick="delete_save()">Delete Save</button>
-                        </td>
-                    </tr>
-                </table>
->>>>>>> 2a9c6f34
             </form>
         </div>
     </head>
@@ -37,17 +27,10 @@
         <table id="sodaImgTable">
             <tr>
                 <td height="255" width="255">
-<<<<<<< HEAD
         <img src="images/regSoda.png" name="sodaButton" id="sodaButton" onclick="sodaClick(1)"/>
             </td>
             </tr>
             </table>
-=======
-                    <img src="images/regSoda.png" name="sodaButton" id="sodaButton" onclick="sodaClick(1)"/>
-                </td>
-            </tr>
-        </table>
->>>>>>> 2a9c6f34
         <br/>
 
         <div id="spsDiv" class="center">
@@ -61,7 +44,6 @@
         <table id="shopTable">
             <tr>
                 <td class="shop">
-<<<<<<< HEAD
             <button width="200" onclick="buyStraw()">Extra Straw</button>
                     </td>
                 <td class="shop">
@@ -80,35 +62,12 @@
                     </td>
                 <td class="shop">
             Cup Cost: <span id="cupCost">20</span>
-=======
-                    <button width="200" onclick="buyStraw()">Extra Straw</button>
-                </td>
-                <td class="shop">
-                    Straws: <span id="straws">0</span>
-                </td>
-                <td class="shop">
-                    Straw Cost: <span id="strawCost">10</span>
-                </td>
-            </tr>
-            <tr>
-                <td class="shop">
-                    <button onclick="buyCup()">Bigger Cup</button>
-                </td>
-                <td class="shop">
-                    Cups: <span id="cups">0</span>
-                </td>
-                <td class="shop">
-                    Cup Cost: <span id="cupCost">20</span>
->>>>>>> 2a9c6f34
                 </td>
             </tr>
         </table>
     </div>
 </div>
-<<<<<<< HEAD
-=======
 <script src="js/pixi.js"></script>
->>>>>>> 2a9c6f34
 <script type="text/javascript" src="js/main.js"></script>
 </body>
 </html>