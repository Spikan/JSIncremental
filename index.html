--- conflicted
+++ resolved
@@ -147,11 +147,9 @@
         </div>
     </div>
 </div>
-<<<<<<< HEAD
+
 </div>
-=======
 
->>>>>>> 4d220372
 <script type="text/javascript" src="js/main.js"></script>
 </body>
 </html>